--- conflicted
+++ resolved
@@ -31,24 +31,9 @@
 	peer.SetupConnections()
 
 	if app.RunFlags.AmRoot {
-<<<<<<< HEAD
-		for {
-			time.Sleep(time.Second)
-			setupRound := sign.NewRoundSetup(peer.Node)
-			if err := peer.StartAnnouncementWithWait(setupRound, 5*time.Second); err != nil {
-				continue
-			}
-			counted := <-setupRound.Counted
-			dbg.Lvl1("Number of peers counted:", counted)
-			if counted == len(conf.Hosts) {
-				dbg.Lvl1("All hosts replied")
-				break
-			}
-=======
 		err := peer.WaitRoundSetup(len(conf.Hosts), 5, 2)
 		if err != nil {
 			dbg.Fatal(err)
->>>>>>> 66a641dd
 		}
 	}
 
