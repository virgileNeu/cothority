--- conflicted
+++ resolved
@@ -68,23 +68,6 @@
 
 // Close will close every connection this host has opened
 func (t *TcpHost) Close() error {
-<<<<<<< HEAD
-	if t.closed == true {
-		dbg.Lvl3("Already closed")
-		return nil
-	}
-	close(t.quit)
-	t.closed = true
-	if t.listener != nil {
-		dbg.Lvl3("Closing listener", t.listener.Addr())
-		err := t.listener.Close()
-		if err != nil {
-			dbg.Lvl3("Error while closing listener:", err)
-			return err
-		}
-	}
-=======
->>>>>>> 2c7b7f55
 	for _, c := range t.peers {
 		dbg.Lvl3("Closing peer", c)
 		if err := c.Close(); err != nil {
@@ -92,8 +75,6 @@
 			return handleError(err)
 		}
 	}
-<<<<<<< HEAD
-=======
 	if !t.closed {
 		close(t.quit)
 	}
@@ -120,7 +101,6 @@
 			continue
 		}
 	}
->>>>>>> 2c7b7f55
 	return nil
 }
 
