package sda

import (
	"errors"
	"fmt"
	"os"
	"path"
	"time"

<<<<<<< HEAD
	"strings"
=======
	"reflect"
	"sync"
>>>>>>> fc1c4a58

	"github.com/dedis/cothority/lib/dbg"
	"github.com/dedis/cothority/lib/network"
	"github.com/dedis/crypto/config"
	"github.com/satori/go.uuid"
	"golang.org/x/net/context"
)

func init() {
	network.RegisterMessageType(&StatusRet{})
}

// Service is a generic interface to define any type of services.
type Service interface {
	NewProtocol(*TreeNodeInstance, *GenericConfig) (ProtocolInstance, error)
	// ProcessRequest is the function that will be called when a external client
	// using the CLI will contact this service with a request packet.
	// Each request has a field ServiceID, so each time the Host (dispatcher)
	// receives a request, it looks whether it knows the Service it is for and
	// then dispatch it through ProcessRequest.
	ProcessClientRequest(*network.Entity, *ClientRequest)
	// ProcessServiceRequest takes a message from another Service
	ProcessServiceMessage(*network.Entity, *ServiceMessage)
}

// ServiceID is a type to represent a uuid for a Service
type ServiceID uuid.UUID

// String returns the string representation of this ServiceID
func (s *ServiceID) String() string {
	return uuid.UUID(*s).String()
}

// NilServiceID is the empty ServiceID
var NilServiceID = ServiceID(uuid.Nil)

// NewServiceFunc is the type of a function that is used to instantiate a given Service
// A service is initialized with a Host (to send messages to someone), the
// overlay (to register a Tree + EntityList + start new node), and a path where
// it can finds / write everything it needs
type NewServiceFunc func(c Context, path string) Service

// GenericConfig is a config that can withhold any type of specific configs for
// protocols. It is passed down to the service NewProtocol function.
type GenericConfig struct {
	Type uuid.UUID
	//Data network.ProtocolMessage
}

// GenericConfigID is the ID used by the network library for sending / receiving
// GenericCOnfig
var GenericConfigID = network.RegisterMessageType(GenericConfig{})

// A serviceFactory is used to register a NewServiceFunc
type serviceFactory struct {
	constructors map[ServiceID]NewServiceFunc
	// translations between name of a Service and its ServiceID. Used to register a
	// Service using a name.
	translations map[string]ServiceID
	// Inverse mapping of ServiceId => string
	inverseTr map[ServiceID]string
}

// ServiceFactory is the global service factory to instantiate Services
var ServiceFactory = serviceFactory{
	constructors: make(map[ServiceID]NewServiceFunc),
	translations: make(map[string]ServiceID),
	inverseTr:    make(map[ServiceID]string),
}

// RegisterByName takes a name, creates a ServiceID out of it and stores the
// mapping and the creation function.
func (s *serviceFactory) Register(name string, fn NewServiceFunc) {
	id := ServiceID(uuid.NewV5(uuid.NamespaceURL, name))
	if _, ok := s.constructors[id]; ok {
		// called at init time so better panic than to continue
		dbg.Lvl1("RegisterService():", name)
	}
	s.constructors[id] = fn
	s.translations[name] = id
	s.inverseTr[id] = name
}

// RegisterNewService is a wrapper around service factory
func RegisterNewService(name string, fn NewServiceFunc) {
	ServiceFactory.Register(name, fn)
}

// RegisteredServices returns all the services registered
func (s *serviceFactory) registeredServicesID() []ServiceID {
	var ids = make([]ServiceID, 0, len(s.constructors))
	for id := range s.constructors {
		ids = append(ids, id)
	}
	return ids
}

// RegisteredServicesByName returns all the names of the services registered
func (s *serviceFactory) RegisteredServicesName() []string {
	var names = make([]string, 0, len(s.translations))
	for n := range s.translations {
		names = append(names, n)
	}
	return names
}

// ServiceID returns the ServiceID out of the name of the service
func (s *serviceFactory) ServiceID(name string) ServiceID {
	id, ok := s.translations[name]
	if !ok {
		return NilServiceID
	}
	return id
}

// Name returns the Name out of the ID
func (s *serviceFactory) Name(id ServiceID) string {
	var name string
	var ok bool
	if name, ok = s.inverseTr[id]; !ok {
		return ""
	}
	return name
}

// start launches a new service
func (s *serviceFactory) start(name string, c Context, path string) (Service, error) {
	var id ServiceID
	var ok bool
	if id, ok = s.translations[name]; !ok {
		return nil, errors.New("No Service for this name: " + name)
	}
	var fn NewServiceFunc
	if fn, ok = s.constructors[id]; !ok {
		return nil, fmt.Errorf("No Service for this id: %+v", id)
	}
	serv := fn(c, path)
	dbg.Lvl2("Instantiated service", name)
	return serv, nil
}

// serviceStore is the place where all instantiated services are stored
// It gives access to :  all the currently running services and is handling the
// configuration path for them
type serviceStore struct {
	// the actual services
	services map[ServiceID]Service
	// the config paths
	paths map[ServiceID]string
}

const configFolder = "config"

// newServiceStore will create a serviceStore out of all the registered Service
// it creates the path for the config folder of each service. basically
// ```configFolder / *nameOfService*```
func newServiceStore(h *Host, o *Overlay) *serviceStore {
	// check if we have a config folder
	if err := os.MkdirAll(configFolder, 0777); err != nil {
		_, ok := err.(*os.PathError)
		if !ok {
			// we cannot continue from here
			dbg.Panic(err)
		}
	}
	services := make(map[ServiceID]Service)
	configs := make(map[ServiceID]string)
	ids := ServiceFactory.registeredServicesID()
	for _, id := range ids {
		name := ServiceFactory.Name(id)
		pwd, err := os.Getwd()
		if err != nil {
			dbg.Panic(err)
		}
		configName := path.Join(pwd, configFolder, name)
		if err := os.MkdirAll(configName, 0666); err != nil {
			dbg.Error("Service", name, "Might not work properly: error setting up its config directory(", configName, "):", err)
		}
		c := newDefaultContext(h, o, id)
		s, err := ServiceFactory.start(name, c, configName)
		if err != nil {
			dbg.Error("Trying to instantiate service:", err)
		}
		dbg.Lvl2("Started Service", name, " (config in", configName, ")")
		services[id] = s
		configs[id] = configName
		// !! register to the ProtocolFactory !!
		//ProtocolFactory.registerService(id, s.NewProtocol)
	}
	dbg.Lvl3(h.workingAddress, "instantiated all services")
	return &serviceStore{services, configs}
}

// TODO
func (s *serviceStore) AvailableServices() []string {
	panic("not implemented")
}

// TODO
func (s *serviceStore) Service(name string) Service {
	return s.serviceByString(name)
}

// TODO
func (s *serviceStore) serviceByString(name string) Service {
	panic("Not implemented")
}

func (s *serviceStore) serviceByID(id ServiceID) (Service, bool) {
	var serv Service
	var ok bool
	if serv, ok = s.services[id]; !ok {
		return nil, false
	}
	return serv, true
}

// ClientRequest is a generic packet to represent any kind of request a Service is
// ready to process. It is simply a JSON packet containing two fields:
// * Service: a string representing the name of the service for whom the packet
// is intended for.
// * Data: contains all the information of the request
type ClientRequest struct {
	// Name of the service to direct this request to
	Service ServiceID
	// Data containing all the information in the request
	Data []byte
}

// RequestID is the type that registered by the network library
var RequestID = network.RegisterMessageType(ClientRequest{})

// CreateServiceRequest creates a Request message out of any message that is
// destined to a Service. XXX For the moment it uses protobuf, as it is already
// handling abstract.Secret/Public stuff that json can't do. Later we may want
// to think on how to change that.
func CreateClientRequest(service string, r interface{}) (*ClientRequest, error) {
	sid := ServiceFactory.ServiceID(service)
	dbg.Lvl1("Name", service, " <-> ServiceID", sid.String())
	buff, err := network.MarshalRegisteredType(r)
	if err != nil {
		return nil, err
	}
	return &ClientRequest{
		Service: sid,
		Data:    buff,
	}, nil
}

// ServiceMessage is a generic struct that contains any data destined to a
// Service that has been created .. by a Service. => Intra-Service
// communications.
type ServiceMessage struct {
	// Service is the ID of the Service it's destined
	Service ServiceID
	// Data is the data encoded using protobuf for the moment.
	Data []byte
}

// ServiceMessageID is the ID of the ServiceMessage struct.
var ServiceMessageID = network.RegisterMessageType(ServiceMessage{})

// CreateServiceMessage takes a service name and some data and encodes the whole
// as a ServiceMessage.
func CreateServiceMessage(service string, r interface{}) (*ServiceMessage, error) {
	sid := ServiceFactory.ServiceID(service)
	buff, err := network.MarshalRegisteredType(r)
	if err != nil {
		return nil, err
	}
	return &ServiceMessage{
		Service: sid,
		Data:    buff,
	}, nil

}

/*
A simple client structure to be used when wanting to connect to services. It
holds the private and public key and allows to connect to a service through
the network.
The error-handling is done using the ErrorRet structure which can be returned
in place of the standard reply. The Client.Send method will catch that and return
 the appropriate error.
*/

// Client for a service
type Client struct {
	host      *network.SecureTCPHost
	ServiceID ServiceID
	sync.Mutex
}

// NewClient returns a random client using the service s
func NewClient(s string) *Client {
	return &Client{
		ServiceID: ServiceFactory.ServiceID(s),
	}
}

// NetworkSend opens the connection to 'dst' and sends the message 'req'. The
// reply is returned, or an error if the timeout of 10 seconds is reached.
func (c *Client) Send(dst *network.Entity, msg network.ProtocolMessage) (*network.Message, error) {
<<<<<<< HEAD
	if c.host == nil {
		kp := config.NewKeyPair(network.Suite)
		c.host = network.NewSecureTCPHost(kp.Secret,
			network.NewEntity(kp.Public, ""))
	}
=======
	c.Lock()
	defer c.Unlock()
	client := network.NewSecureTCPHost(c.private, c.Entity)
>>>>>>> fc1c4a58

	// Connect to the root
	dbg.Lvl4("Opening connection to", dst)
	con, err := c.host.Open(dst)
	defer c.host.Close()
	if err != nil {
		return nil, err
	}

	m, err := network.NewNetworkMessage(msg)
	if err != nil {
		return nil, err
	}

	b, err := m.MarshalBinary()
	if err != nil {
		return nil, err
	}

	serviceReq := &ClientRequest{
		Service: c.ServiceID,
		Data:    b,
	}
	pchan := make(chan network.Message)
	go func() {
		// send the request
		dbg.Lvlf4("Sending request %x", serviceReq.Service)
		if err := con.Send(context.TODO(), serviceReq); err != nil {
			close(pchan)
			return
		}
		dbg.Lvl4("Waiting for the response from", reflect.ValueOf(con).Pointer())
		// wait for the response
		packet, err := con.Receive(context.TODO())
		if err != nil {
			packet.Msg = StatusRet{err.Error()}
			packet.MsgType = network.TypeFromData(&StatusRet{})
		}
		pchan <- packet
	}()
	select {
	case response := <-pchan:
		dbg.Lvlf5("Response: %+v %+v", response, response.Msg)
		// Catch an eventual error
		err := ErrMsg(&response, nil)
		if err != nil {
			return nil, err
		}
		return &response, nil
	case <-time.After(time.Second * 10):
		return &network.Message{}, errors.New("Timeout on sending message")
	}
}

// SendToAll sends a message to all Entities of the EntityList and returns
// all errors encountered concatenated together as a string.
func (c *Client) SendToAll(dst *EntityList, msg network.ProtocolMessage) ([]*network.Message, error) {
	msgs := make([]*network.Message, len(dst.List))
	var errstrs []string
	for i, e := range dst.List {
		var err error
		msgs[i], err = c.Send(e, msg)
		if err != nil {
			errstrs = append(errstrs, fmt.Sprint(e.String(), err.Error()))
		}
	}
	var err error
	if len(errstrs) > 0 {
		err = errors.New(strings.Join(errstrs, "\n"))
	}
	return msgs, err
}

// BinaryMarshaler can be used to store the client in a configuration-file
func (c *Client) BinaryMarshaler() ([]byte, error) {
	dbg.Fatal("Not yet implemented")
	return nil, nil
}

// BinaryUnmarshaler sets the different values from a byte-slice
func (c *Client) BinaryUnmarshaler(b []byte) error {
	dbg.Fatal("Not yet implemented")
	return nil
}

// StatusRet is used when a status is returned - mostly an error
type StatusRet struct {
	Status string
}

// StatusOK is used when there is no error but nothing to return
var StatusOK = &StatusRet{""}

// ErrMsg converts a combined err and status-message to an error. It
// returns either the error, or the errormsg, if there is one.
func ErrMsg(em *network.Message, err error) error {
	if err != nil {
		return err
	}
	status, ok := em.Msg.(StatusRet)
	if !ok {
		return nil
	}
	statusStr := status.Status
	if statusStr != "" {
		return errors.New("Remote-error: " + statusStr)
	}
	return nil
}<|MERGE_RESOLUTION|>--- conflicted
+++ resolved
@@ -7,12 +7,10 @@
 	"path"
 	"time"
 
-<<<<<<< HEAD
 	"strings"
-=======
+
 	"reflect"
 	"sync"
->>>>>>> fc1c4a58
 
 	"github.com/dedis/cothority/lib/dbg"
 	"github.com/dedis/cothority/lib/network"
@@ -316,17 +314,13 @@
 // NetworkSend opens the connection to 'dst' and sends the message 'req'. The
 // reply is returned, or an error if the timeout of 10 seconds is reached.
 func (c *Client) Send(dst *network.Entity, msg network.ProtocolMessage) (*network.Message, error) {
-<<<<<<< HEAD
+	c.Lock()
+	defer c.Unlock()
 	if c.host == nil {
 		kp := config.NewKeyPair(network.Suite)
 		c.host = network.NewSecureTCPHost(kp.Secret,
 			network.NewEntity(kp.Public, ""))
 	}
-=======
-	c.Lock()
-	defer c.Unlock()
-	client := network.NewSecureTCPHost(c.private, c.Entity)
->>>>>>> fc1c4a58
 
 	// Connect to the root
 	dbg.Lvl4("Opening connection to", dst)
