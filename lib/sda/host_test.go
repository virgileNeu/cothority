package sda_test

import (
	"testing"
	"time"

	"github.com/dedis/cothority/lib/dbg"
	"github.com/dedis/cothority/lib/network"
	"github.com/dedis/cothority/lib/sda"
	"github.com/satori/go.uuid"
)

// Test setting up of Host
func TestHostNew(t *testing.T) {
	defer dbg.AfterTest(t)
	h1 := sda.NewLocalHost(2000)
	if h1 == nil {
		t.Fatal("Couldn't setup a Host")
	}
	err := h1.Close()
	if err != nil {
		t.Fatal("Couldn't close", err)
	}
}

// Test closing and opening of Host on same address
func TestHostClose(t *testing.T) {
	defer dbg.AfterTest(t)

	time.Sleep(time.Second)
	dbg.TestOutput(testing.Verbose(), 4)
	h1 := sda.NewLocalHost(2000)
	h2 := sda.NewLocalHost(2001)
	h1.Listen()
	_, err := h2.Connect(h1.Entity)
	if err != nil {
		t.Fatal("Couldn't Connect()", err)
	}
	err = h1.Close()
	if err != nil {
		t.Fatal("Couldn't close:", err)
	}
	err = h2.Close()
	if err != nil {
		t.Fatal("Couldn't close:", err)
	}
	dbg.Lvl3("Finished first connection, starting 2nd")
	h3 := sda.NewLocalHost(2002)
	h3.Listen()
	c, err := h2.Connect(h3.Entity)
	if err != nil {
		t.Fatal(h2, "Couldn Connect() to", h3)
	}
	dbg.Lvl3("Closing h3")
	err = h3.Close()
	if err != nil {
		// try closing the underlying connection manually and fail
		c.Close()
		t.Fatal("Couldn't Close()", h3)
	}
}

func TestHostClose2(t *testing.T) {
	defer dbg.AfterTest(t)

	dbg.TestOutput(testing.Verbose(), 4)
	local := sda.NewLocalTest()
	defer local.CloseAll()

	_, _, tree := local.GenTree(2, false, true, true)
	dbg.Lvl3(tree.Dump())
	time.Sleep(time.Millisecond * 100)
	dbg.Lvl3("Done")
}

// Test connection of multiple Hosts and sending messages back and forth
// also tests for the counterIO interface that it works well
func TestHostMessaging(t *testing.T) {
<<<<<<< HEAD
	//	defer testutil.AfterTest(t)
=======
	defer dbg.AfterTest(t)
>>>>>>> b6b94cb9
	dbg.TestOutput(testing.Verbose(), 4)

	h1, h2 := SetupTwoHosts(t, false)
	bw1 := h1.Written()
	br2 := h2.Read()
	msgSimple := &SimpleMessage{3}
	err := h1.SendRaw(h2.Entity, msgSimple)
	if err != nil {
		t.Fatal("Couldn't send from h2 -> h1:", err)
	}
	msg := h2.Receive()
	decoded := testMessageSimple(t, msg)
	if decoded.I != 3 {
		t.Fatal("Received message from h2 -> h1 is wrong")
	}

	written := h1.Written() - bw1
	read := h2.Read() - br2
	if written == 0 || read == 0 || written != read {
		t.Logf("Before => bw1 = %d vs br2 = %d", bw1, br2)
		t.Logf("Written = %d, Read = %d", written, read)
		t.Logf("h1.Written() %d vs h2.Read() %d", h1.Written(), h2.Read())
		t.Fatal("Something is wrong with Host.CounterIO")
	}

	h1.Close()
	h2.Close()
}

// Test sending data back and forth using the sendSDAData
func TestHostSendMsgDuplex(t *testing.T) {
	defer dbg.AfterTest(t)
	h1, h2 := SetupTwoHosts(t, false)
	msgSimple := &SimpleMessage{5}
	err := h1.SendRaw(h2.Entity, msgSimple)
	if err != nil {
		t.Fatal("Couldn't send message from h1 to h2", err)
	}
	msg := h2.Receive()
	dbg.Lvl2("Received msg h1 -> h2", msg)

	err = h2.SendRaw(h1.Entity, msgSimple)
	if err != nil {
		t.Fatal("Couldn't send message from h2 to h1", err)
	}
	msg = h1.Receive()
	dbg.Lvl2("Received msg h2 -> h1", msg)

	h1.Close()
	h2.Close()
}

// Test sending data back and forth using the SendTo
func TestHostSendDuplex(t *testing.T) {
	defer dbg.AfterTest(t)
	h1, h2 := SetupTwoHosts(t, false)
	msgSimple := &SimpleMessage{5}
	err := h1.SendRaw(h2.Entity, msgSimple)
	if err != nil {
		t.Fatal("Couldn't send message from h1 to h2", err)
	}
	msg := h2.Receive()
	dbg.Lvl2("Received msg h1 -> h2", msg)

	err = h2.SendRaw(h1.Entity, msgSimple)
	if err != nil {
		t.Fatal("Couldn't send message from h2 to h1", err)
	}
	msg = h1.Receive()
	dbg.Lvl2("Received msg h2 -> h1", msg)

	h1.Close()
	h2.Close()
}

// Test when a peer receives a New EntityList, it can create the trees that are
// waiting on this specific entitiy list, to be constructed.
func TestPeerPendingTreeMarshal(t *testing.T) {
	defer dbg.AfterTest(t)
	local := sda.NewLocalTest()
	hosts, el, tree := local.GenTree(2, false, false, false)
	defer local.CloseAll()
	h1 := hosts[0]

	// Add the marshalled version of the tree
	local.AddPendingTreeMarshal(h1, tree.MakeTreeMarshal())
	if _, ok := h1.GetTree(tree.Id); ok {
		t.Fatal("host 1 should not have the tree definition yet.")
	}
	// Now make it check
	local.CheckPendingTreeMarshal(h1, el)
	if _, ok := h1.GetTree(tree.Id); !ok {
		t.Fatal("Host 1 should have the tree definition now.")
	}
}

// Test propagation of peer-lists - both known and unknown
func TestPeerListPropagation(t *testing.T) {
	defer dbg.AfterTest(t)
	local := sda.NewLocalTest()
	hosts, el, _ := local.GenTree(2, false, false, false)
	defer local.CloseAll()
	h1 := hosts[0]
	h2 := hosts[1]
	h2.StartProcessMessages()

	// Check that h2 sends back an empty list if it is unknown
	err := h1.SendRaw(h2.Entity, &sda.RequestEntityList{
		EntityListID: el.Id})
	if err != nil {
		t.Fatal("Couldn't send message to h2:", err)
	}
	msg := h1.Receive()
	if msg.MsgType != sda.SendEntityListMessage {
		t.Fatal("h1 didn't receive EntityList type, but", msg.MsgType)
	}
	if msg.Msg.(sda.EntityList).Id != uuid.Nil {
		t.Fatal("List should be empty")
	}

	// Now add the list to h2 and try again
	h2.AddEntityList(el)
	err = h1.SendRaw(h2.Entity, &sda.RequestEntityList{EntityListID: el.Id})
	if err != nil {
		t.Fatal("Couldn't send message to h2:", err)
	}
	msg = h1.Receive()
	if msg.MsgType != sda.SendEntityListMessage {
		t.Fatal("h1 didn't receive EntityList type")
	}
	if msg.Msg.(sda.EntityList).Id != el.Id {
		t.Fatal("List should be equal to original list")
	}

	// And test whether it gets stored correctly
	h1.StartProcessMessages()
	err = h1.SendRaw(h2.Entity, &sda.RequestEntityList{EntityListID: el.Id})
	if err != nil {
		t.Fatal("Couldn't send message to h2:", err)
	}
	time.Sleep(time.Second)
	list, ok := h1.EntityList(el.Id)
	if !ok {
		t.Fatal("List-id not found")
	}
	if list.Id != el.Id {
		t.Fatal("IDs do not match")
	}
}

// Test propagation of tree - both known and unknown
func TestTreePropagation(t *testing.T) {
	defer dbg.AfterTest(t)
	local := sda.NewLocalTest()
	hosts, el, tree := local.GenTree(2, true, false, false)
	defer local.CloseAll()
	h1 := hosts[0]
	h2 := hosts[1]
	// Suppose both hosts have the list available, but not the tree
	h1.AddEntityList(el)
	h2.AddEntityList(el)
	h2.StartProcessMessages()

	// Check that h2 sends back an empty tree if it is unknown
	err := h1.SendRaw(h2.Entity, &sda.RequestTree{TreeID: tree.Id})
	if err != nil {
		t.Fatal("Couldn't send message to h2:", err)
	}
	msg := h1.Receive()
	if msg.MsgType != sda.SendTreeMessage {
		network.DumpTypes()
		t.Fatal("h1 didn't receive SendTree type:", msg.MsgType)
	}
	if msg.Msg.(sda.TreeMarshal).EntityId != uuid.Nil {
		t.Fatal("List should be empty")
	}

	// Now add the list to h2 and try again
	h2.AddTree(tree)
	err = h1.SendRaw(h2.Entity, &sda.RequestTree{TreeID: tree.Id})
	if err != nil {
		t.Fatal("Couldn't send message to h2:", err)
	}
	msg = h1.Receive()
	if msg.MsgType != sda.SendTreeMessage {
		t.Fatal("h1 didn't receive Tree-type")
	}
	if msg.Msg.(sda.TreeMarshal).NodeId != tree.Id {
		t.Fatal("Tree should be equal to original tree")
	}

	// And test whether it gets stored correctly
	h1.StartProcessMessages()
	err = h1.SendRaw(h2.Entity, &sda.RequestTree{TreeID: tree.Id})
	if err != nil {
		t.Fatal("Couldn't send message to h2:", err)
	}
	time.Sleep(time.Second)
	tree2, ok := h1.GetTree(tree.Id)
	if !ok {
		t.Fatal("List-id not found")
	}
	if !tree.Equal(tree2) {
		t.Fatal("Trees do not match")
	}
}

// Tests both list- and tree-propagation
// basically h1 ask for a tree id
// h2 respond with the tree
// h1 ask for the entitylist (because it dont know)
// h2 respond with the entitylist
func TestListTreePropagation(t *testing.T) {
	defer dbg.AfterTest(t)
	local := sda.NewLocalTest()
	hosts, el, tree := local.GenTree(2, true, true, false)
	defer local.CloseAll()
	h1 := hosts[0]
	h2 := hosts[1]

	// h2 knows the entity list
	h2.AddEntityList(el)
	// and the tree
	h2.AddTree(tree)
	// make the communcation happen
	if err := h1.SendRaw(h2.Entity, &sda.RequestTree{TreeID: tree.Id}); err != nil {
		t.Fatal("Could not send tree request to host2", err)
	}

	var tryTree int
	var tryEntity int
	var found bool
	for tryTree < 5 || tryEntity < 5 {
		// Sleep a bit
		time.Sleep(100 * time.Millisecond)
		// then look if we have both the tree and the entity list
		if _, ok := h1.GetTree(tree.Id); !ok {
			tryTree++
			continue
		}
		// We got the tree that's already something, now do we get the entity
		// list
		if _, ok := h1.EntityList(el.Id); !ok {
			tryEntity++
			continue
		}
		// we got both ! yay
		found = true
		break
	}
	if !found {
		t.Fatal("Did not get the tree + entityList from host2")
	}
}

func TestTokenId(t *testing.T) {
	t1 := &sda.Token{
		EntityListID: uuid.NewV1(),
		TreeID:       uuid.NewV1(),
		ProtocolID:   uuid.NewV1(),
		RoundID:      uuid.NewV1(),
	}
	id1 := t1.Id()
	t2 := &sda.Token{
		EntityListID: uuid.NewV1(),
		TreeID:       uuid.NewV1(),
		ProtocolID:   uuid.NewV1(),
		RoundID:      uuid.NewV1(),
	}
	id2 := t2.Id()
	if uuid.Equal(id1, id2) {
		t.Fatal("Both token are the same")
	}
	if !uuid.Equal(id1, t1.Id()) {
		t.Fatal("Twice the Id of the same token should be equal")
	}
	t3 := t1.ChangeTreeNodeID(uuid.NewV1())
	if uuid.Equal(t1.TreeNodeID, t3.TreeNodeID) {
		t.Fatal("OtherToken should modify copy")
	}
}

// Test the automatic connection upon request
func TestAutoConnection(t *testing.T) {
	defer dbg.AfterTest(t)
	dbg.TestOutput(testing.Verbose(), 4)
	h1 := sda.NewLocalHost(2000)
	h2 := sda.NewLocalHost(2001)
	h2.Listen()

	defer h1.Close()
	defer h2.Close()

	err := h1.SendRaw(h2.Entity, &SimpleMessage{12})
	if err != nil {
		t.Fatal("Couldn't send message:", err)
	}

	// Receive the message
	msg := h2.Receive()
	if msg.Msg.(SimpleMessage).I != 12 {
		t.Fatal("Simple message got distorted")
	}
}

func SetupTwoHosts(t *testing.T, h2process bool) (*sda.Host, *sda.Host) {
	hosts := sda.GenLocalHosts(2, true, false)
	if h2process {
		hosts[1].StartProcessMessages()
	}
	return hosts[0], hosts[1]
}

// Test instantiation of ProtocolInstances

// Test access of actual peer that received the message
// - corner-case: accessing parent/children with multiple instances of the same peer
// in the graph - ProtocolID + GraphID + InstanceID is not enough
// XXX ???

// Test complete parsing of new incoming packet
// - Test if it is SDAMessage
// - reject if unknown ProtocolID
// - setting up of graph and Hostlist
// - instantiating ProtocolInstance

// SimpleMessage is just used to transfer one integer
type SimpleMessage struct {
	I int
}

var SimpleMessageType = network.RegisterMessageType(SimpleMessage{})

func testMessageSimple(t *testing.T, msg network.NetworkMessage) SimpleMessage {
	if msg.MsgType != SimpleMessageType {
		t.Fatal("Received non SimpleMessage type")
	}
	return msg.Msg.(SimpleMessage)
}<|MERGE_RESOLUTION|>--- conflicted
+++ resolved
@@ -76,11 +76,7 @@
 // Test connection of multiple Hosts and sending messages back and forth
 // also tests for the counterIO interface that it works well
 func TestHostMessaging(t *testing.T) {
-<<<<<<< HEAD
-	//	defer testutil.AfterTest(t)
-=======
-	defer dbg.AfterTest(t)
->>>>>>> b6b94cb9
+	defer dbg.AfterTest(t)
 	dbg.TestOutput(testing.Verbose(), 4)
 
 	h1, h2 := SetupTwoHosts(t, false)
