package sda

import (
<<<<<<< HEAD
	"github.com/dedis/cothority/lib/network"
=======
	"github.com/dedis/cothority/lib/dbg"
>>>>>>> d5914926
	"github.com/satori/go.uuid"
)

// protocols holds a map of all available protocols and how to create an
// instance of it
var protocols map[uuid.UUID]NewProtocol

// ProtocolInstance is the interface that instances have to use in order to be
// recognized as protocols
type ProtocolInstance interface {
	// Start is called when a leader has created its tree configuration and
	// wants to start a protocol, it calls host.StartProtocol(protocolID), that
	// in turns instantiate a new protocol (with a fresh token) , and then call
	// Start on it.
	Start()
	// Dispatch is called whenever packets are ready and should be treated
<<<<<<< HEAD
	Dispatch(m *SDAData) error
=======
	Dispatch(m []*SDAData) error
>>>>>>> d5914926
}

// NewProtocol is the function-signature needed to instantiate a new protocol
type NewProtocol func(*Host, *TreeNode, *Token) ProtocolInstance

// protocols holds a map of all available protocols and how to create an
// instance of it
var protocols map[uuid.UUID]NewProtocol

// ProtocolMapper handles the mapping between tokens and protocol instances. It
// also provides helpers for protocol instances such as sending a message to
// someone only requires to give the token and the message and protocolmapper
// will handle the rest.
// NOTE: This protocolMapper handle only a few things now but I suggest we leave
// it there when our Host struct will grow. As it is starting to be already big,
// we may, in the future, move many protocol instance /  tree / entitylist
// handling methods in here, so host won't be too much .."overloaded" like our
// old sign.Node. Host could relay everything that is realted to that in this
// struct and handles the reste such as the connection, the callbacks, the
// errors handling etc.
type protocolMapper struct {
	// mapping instances with their tokens
	// maps token-uid|treenode-uid to ProtocolInstances
	instances map[uuid.UUID]ProtocolInstance
	// aggregate messages in order to dispatch them at once in the protocol
	// instance
	msgQueue map[uuid.UUID][]*SDAData
	// Host reference
	Host *Host
}

func newProtocolMapper(h *Host) *protocolMapper {
	return &protocolMapper{
		instances: make(map[uuid.UUID]ProtocolInstance),
		msgQueue:  make(map[uuid.UUID][]*SDAData),
		Host:      h,
	}
}

// DispatchToInstance will dispatch this SDAData to the right instance
// it returns true if it has successfullyy dispatched the msg or false
// otherwise. It can return false because it want to aggregate some messages
// until every children of this host has sent their messages.
func (pm *protocolMapper) DispatchToInstance(sda *SDAData) bool {
	var pi ProtocolInstance
	if pi = pm.Instance(&sda.Token); pi == nil {
		dbg.Lvl2("No instance for this token")
		return false
	}
	//  Get the node corresponding to this host in the Tree
	node := pm.Host.TreeNode(sda.Token.TreeID)
	if node == nil {
		dbg.Error("Could not find TreeNode for this host in aggregate")
		return false
	}
	dbg.Lvl2("DispatchToInstance parent =", node.Parent.Entity.String())
	// if message comes from parent, dispatch directly
	if !node.IsRoot() && sda.Entity.Equal(node.Parent.Entity) {
		pi.Dispatch([]*SDAData{sda})
		return true
	}

	// if messages come from children we must aggregate them
	var msgs []*SDAData
	var ok bool
	// if we still need to wait additionals message, we return
	if msgs, ok = pm.aggregate(node, sda); !ok {
		dbg.Lvl2("Still aggregating for this SDAData")
		return false
	}
	// all is good
	pi.Dispatch(msgs)
	return true
}

<<<<<<< HEAD
=======
// aggregate store the message for a protocol instance such that a protocol
// instances will get all its children messages at once.
// node is the node the host is representing in this Tree, and sda is the
// message being analyzed.
func (pm *protocolMapper) aggregate(node *TreeNode, sda *SDAData) ([]*SDAData, bool) {
	// store the msg
	tokId := sda.Token.Id()
	if _, ok := pm.msgQueue[tokId]; !ok {
		pm.msgQueue[tokId] = make([]*SDAData, 0)
	}
	msgs := append(pm.msgQueue[tokId], sda)
	pm.msgQueue[tokId] = msgs
	// do we have everything yet or no
	// get the node this host is in this tree
	// OK we have all the children messages
	if len(msgs) == len(node.Children) {
		// erase
		delete(pm.msgQueue, tokId)
		return msgs, true
	}
	// no we still have to wait!
	dbg.Lvl2("Len(msg)=", len(msgs), " vs len(children)=", len(node.Children))
	return nil, false
}

// ProtocolRegister takes a protocol and registers it under a given name.
// As this might be called from an 'init'-function, we need to check the
// initialisation of protocols here and not in our own 'init'.
func ProtocolRegister(protoID uuid.UUID, protocol NewProtocol) {
	if protocols == nil {
		protocols = make(map[uuid.UUID]NewProtocol)
	}
	protocols[protoID] = protocol
}

// ProtocolExists returns whether a certain protocol already has been
// registered
func ProtocolExists(protoID uuid.UUID) bool {
	_, ok := protocols[protoID]
	return ok
}

>>>>>>> d5914926
// Instance returns the protocol instance associated with this token
// nil if not registered-
// Instance returns the protocol instance associated with this token
// nil if not registered.
func (pm *protocolMapper) Instance(tok *Token) ProtocolInstance {
	pi, _ := pm.instances[tok.Id()]
	return pi
}

// Exists returns true if a protocol instance exists (referenced its token ID)
func (pm *protocolMapper) Exists(tokenID uuid.UUID) bool {
	_, ok := pm.instances[tokenID]
	return ok
}

// RegisterProtocolInstance simply put the proto instance mapping with the token
<<<<<<< HEAD
func (pm *protocolMapper) RegisterProtocolInstance(proto ProtocolInstance, tok *Token, tn *TreeNode) {
	// And registers it
	pm.instances[uuid.And(tok.Id(), tn.Id)] = proto
}

// ProtocolStruct combines a host, treeNode and a send-function as convenience
type ProtocolStruct struct {
	*Host
	*TreeNode
	Token *Token
}

// NewProtocolStruct creates a new structure
func NewProtocolStruct(h *Host, t *TreeNode, tok *Token) *ProtocolStruct {
	return &ProtocolStruct{h, t, tok}
}

// Send adds the token
func (ps *ProtocolStruct) Send(to *network.Entity, msg network.NetworkMessage) {
	ps.Host.Send(ps.Token, to, msg)
}

// ProtocolRegister takes a protocol and registers it under a given uuid.
// As this might be called from an 'init'-function, we need to check the
// initialisation of protocols here and not in our own 'init'.
func ProtocolRegister(protoID uuid.UUID, protocol NewProtocol) {
	if protocols == nil {
		protocols = make(map[uuid.UUID]NewProtocol)
	}
	protocols[protoID] = protocol
}

// ProtocolRegisterName is a convenience function to automatically generate
// a UUID out of the name.
func ProtocolRegisterName(name string, protocol NewProtocol) {
	url := "http://dedis.epfl.ch/protocolname/" + name
	uuid := uuid.NewV3(uuid.NamespaceURL, url)
	ProtocolRegister(uuid, protocol)
}

// ProtocolExists returns whether a certain protocol already has been
// registered
func ProtocolExists(protoID uuid.UUID) bool {
	_, ok := protocols[protoID]
	return ok
=======
func (pm *protocolMapper) RegisterProtocolInstance(proto ProtocolInstance, tok *Token) {
	pm.instances[tok.Id()] = proto
>>>>>>> d5914926
}<|MERGE_RESOLUTION|>--- conflicted
+++ resolved
@@ -1,11 +1,8 @@
 package sda
 
 import (
-<<<<<<< HEAD
+	"github.com/dedis/cothority/lib/dbg"
 	"github.com/dedis/cothority/lib/network"
-=======
-	"github.com/dedis/cothority/lib/dbg"
->>>>>>> d5914926
 	"github.com/satori/go.uuid"
 )
 
@@ -22,19 +19,11 @@
 	// Start on it.
 	Start()
 	// Dispatch is called whenever packets are ready and should be treated
-<<<<<<< HEAD
-	Dispatch(m *SDAData) error
-=======
 	Dispatch(m []*SDAData) error
->>>>>>> d5914926
 }
 
 // NewProtocol is the function-signature needed to instantiate a new protocol
 type NewProtocol func(*Host, *TreeNode, *Token) ProtocolInstance
-
-// protocols holds a map of all available protocols and how to create an
-// instance of it
-var protocols map[uuid.UUID]NewProtocol
 
 // ProtocolMapper handles the mapping between tokens and protocol instances. It
 // also provides helpers for protocol instances such as sending a message to
@@ -102,8 +91,6 @@
 	return true
 }
 
-<<<<<<< HEAD
-=======
 // aggregate store the message for a protocol instance such that a protocol
 // instances will get all its children messages at once.
 // node is the node the host is representing in this Tree, and sda is the
@@ -129,24 +116,6 @@
 	return nil, false
 }
 
-// ProtocolRegister takes a protocol and registers it under a given name.
-// As this might be called from an 'init'-function, we need to check the
-// initialisation of protocols here and not in our own 'init'.
-func ProtocolRegister(protoID uuid.UUID, protocol NewProtocol) {
-	if protocols == nil {
-		protocols = make(map[uuid.UUID]NewProtocol)
-	}
-	protocols[protoID] = protocol
-}
-
-// ProtocolExists returns whether a certain protocol already has been
-// registered
-func ProtocolExists(protoID uuid.UUID) bool {
-	_, ok := protocols[protoID]
-	return ok
-}
-
->>>>>>> d5914926
 // Instance returns the protocol instance associated with this token
 // nil if not registered-
 // Instance returns the protocol instance associated with this token
@@ -163,7 +132,6 @@
 }
 
 // RegisterProtocolInstance simply put the proto instance mapping with the token
-<<<<<<< HEAD
 func (pm *protocolMapper) RegisterProtocolInstance(proto ProtocolInstance, tok *Token, tn *TreeNode) {
 	// And registers it
 	pm.instances[uuid.And(tok.Id(), tn.Id)] = proto
@@ -209,8 +177,4 @@
 func ProtocolExists(protoID uuid.UUID) bool {
 	_, ok := protocols[protoID]
 	return ok
-=======
-func (pm *protocolMapper) RegisterProtocolInstance(proto ProtocolInstance, tok *Token) {
-	pm.instances[tok.Id()] = proto
->>>>>>> d5914926
 }