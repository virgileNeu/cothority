--- conflicted
+++ resolved
@@ -412,11 +412,7 @@
 			dbg.Lvl4(fmt.Sprintf("%+v got error (%+s) while receiving message (isClosing=%+v)",
 				h.Entity.First(), err, h.isClosing))
 			if err == network.ErrClosed || err == network.ErrEOF || err == network.ErrTemp {
-<<<<<<< HEAD
-				dbg.Lvl3(h.Entity.First(), "quitting handleConn for-loop")
-=======
-				dbg.Lvl3(h.Entity.First(), "quitting for:", err)
->>>>>>> 97e44ace
+				dbg.Lvl3(h.Entity.First(), "quitting handleConn for-loop", err)
 				return
 			}
 			dbg.Error(h.Entity.Addresses, "Error with connection", address, "=>", err)
