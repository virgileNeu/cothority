--- conflicted
+++ resolved
@@ -27,11 +27,7 @@
 	if !found {
 		t.Fatal("Name not found !?")
 	}
-<<<<<<< HEAD
-	UnregisterService(name)
-=======
 	ServiceFactory.Unregister(name)
->>>>>>> da5d0a2e
 	names = ServiceFactory.RegisteredServiceNames()
 	for _, n := range names {
 		if n == name {
@@ -143,59 +139,15 @@
 		ds.link <- true
 		return ds
 	})
-<<<<<<< HEAD
 	defer UnregisterService("DummyService")
 	go func() {
 		local := NewLocalTest()
-		local.GenHosts(1)
+		local.GenConodes(1)
 		defer local.CloseAll()
 	}()
 
 	waitOrFatal(ds.link, t)
 	log.ErrFatal(UnregisterService("DummyService"))
-=======
-	defer ServiceFactory.Unregister("DummyService")
-	conode := make(chan *Conode)
-	go func() {
-		h := NewLocalConode(2000)
-		conode <- h
-	}()
-
-	waitOrFatal(ds.link, t)
-	(<-conode).Close()
-
-}
-
-func TestServiceChannels(t *testing.T) {
-	sc1 := &ServiceChannels{}
-	sc2 := &ServiceChannels{}
-	var count int
-	RegisterNewService("ChannelsService", func(c *Context, path string) Service {
-		var sc *ServiceChannels
-		if count == 0 {
-			sc = sc1
-		} else {
-			sc = sc2
-		}
-		count++
-		sc.ctx = c
-		sc.path = path
-		return sc
-	})
-
-	defer ServiceFactory.Unregister("ChannelsService")
-	local := NewLocalTest()
-	defer local.CloseAll()
-	_, _, tree := local.GenTree(2, true)
-	sc1.tree = *tree
-	sc1.ProcessClientRequest(nil, nil)
-
-	msg := <-Incoming
-	if msg.I != 12 {
-		t.Fatal("Child should receive 12")
-	}
-
->>>>>>> da5d0a2e
 }
 
 func TestServiceProcessRequest(t *testing.T) {
@@ -208,46 +160,28 @@
 		return ds
 	}))
 
-<<<<<<< HEAD
 	defer UnregisterService("DummyService")
 	local := NewLocalTest()
-	hs := local.GenHosts(2)
-	host := hs[0]
+	hs := local.GenConodes(2)
+	conode := hs[0]
 	log.Lvl1("Host created and listening")
 	defer local.CloseAll()
-=======
-	defer ServiceFactory.Unregister("DummyService")
-	conode := NewLocalConode(2000)
-	log.Lvl1("Host created and listening")
-	defer conode.Close()
->>>>>>> da5d0a2e
 	// Send a request to the service
 	re := &ClientRequest{
 		Service: ServiceFactory.ServiceID("DummyService"),
 		Data:    []byte("a"),
 	}
 	// fake a client
-<<<<<<< HEAD
 	client := hs[1]
 	log.Lvl1("Sending request to service...")
-	if err := client.Send(host.ServerIdentity, re); err != nil {
-=======
-	h2 := NewLocalConode(2010)
-	defer h2.Close()
-	log.Lvl1("Sending request to service...")
-	if err := h2.Send(conode.ServerIdentity, re); err != nil {
->>>>>>> da5d0a2e
+	if err := client.Send(conode.ServerIdentity, re); err != nil {
 		t.Fatal(err)
 	}
 	// wait for the link
 	if <-ds.link {
 		t.Fatal("was expecting false !")
 	}
-<<<<<<< HEAD
-	log.ErrFatal(UnregisterService("DummyService"))
-=======
 	log.ErrFatal(ServiceFactory.Unregister("DummyService"))
->>>>>>> da5d0a2e
 }
 
 // Test if a request that makes the service create a new protocol works
@@ -261,18 +195,12 @@
 		return ds
 	})
 
-<<<<<<< HEAD
 	defer UnregisterService("DummyService")
 	local := NewLocalTest()
-	hs := local.GenHosts(2)
-	host := hs[0]
+	hs := local.GenConodes(2)
+	conode := hs[0]
 	client := hs[1]
 	defer local.CloseAll()
-=======
-	defer ServiceFactory.Unregister("DummyService")
-	conode := NewLocalConode(2000)
-	defer conode.Stop()
->>>>>>> da5d0a2e
 	// create the entityList and tree
 	el := NewRoster([]*network.ServerIdentity{conode.ServerIdentity})
 	tree := el.GenerateBinaryTree()
@@ -287,15 +215,8 @@
 		Data:    b,
 	}
 	// fake a client
-<<<<<<< HEAD
 	log.Lvl1("Sending request to service...")
-	if err := client.Send(host.ServerIdentity, re); err != nil {
-=======
-	h2 := NewLocalConode(2010)
-	defer h2.Close()
-	log.Lvl1("Sending request to service...")
-	if err := h2.Send(conode.ServerIdentity, re); err != nil {
->>>>>>> da5d0a2e
+	if err := client.Send(conode.ServerIdentity, re); err != nil {
 		t.Fatal(err)
 	}
 	// wait for the link from the
@@ -303,21 +224,13 @@
 
 	// Now RESEND the value so we instantiate using the SAME TREENODE
 	log.Lvl1("Sending request AGAIN to service...")
-<<<<<<< HEAD
-	if err := client.Send(host.ServerIdentity, re); err != nil {
-=======
-	if err := h2.Send(conode.ServerIdentity, re); err != nil {
->>>>>>> da5d0a2e
+	if err := client.Send(conode.ServerIdentity, re); err != nil {
 		t.Fatal(err)
 	}
 	// wait for the link from the
 	// NOW expect false
 	waitOrFatalValue(ds.link, false, t)
-<<<<<<< HEAD
 	log.ErrFatal(UnregisterService("DummyService"))
-=======
-	log.ErrFatal(ServiceFactory.Unregister("DummyService"))
->>>>>>> da5d0a2e
 }
 
 // test for calling the NewProtocol method on a remote Service
@@ -354,25 +267,15 @@
 		return localDs
 	})
 
-<<<<<<< HEAD
 	defer UnregisterService("DummyService")
 	local := NewLocalTest()
 	defer local.CloseAll()
-	hs := local.GenHosts(3)
-	host1, host2, client := hs[0], hs[1], hs[2]
-=======
-	defer ServiceFactory.Unregister("DummyService")
-	host1 := NewLocalConode(2000)
->>>>>>> da5d0a2e
+	hs := local.GenConodes(3)
+	conode1, conode2, client := hs[0], hs[1], hs[2]
 	log.Lvl1("Host created and listening")
 
-<<<<<<< HEAD
-=======
-	host2 := NewLocalConode(2002)
-	defer host2.Close()
->>>>>>> da5d0a2e
 	// create the entityList and tree
-	el := NewRoster([]*network.ServerIdentity{host1.ServerIdentity, host2.ServerIdentity})
+	el := NewRoster([]*network.ServerIdentity{conode1.ServerIdentity, conode2.ServerIdentity})
 	tree := el.GenerateBinaryTree()
 	// give it to the service
 	ds1.fakeTree = tree
@@ -384,14 +287,8 @@
 		Service: ServiceFactory.ServiceID("DummyService"),
 		Data:    b,
 	}
-	// fake a client
-<<<<<<< HEAD
-=======
-	client := NewLocalConode(2010)
-	defer client.Close()
->>>>>>> da5d0a2e
 	log.Lvl1("Sending request to service...")
-	if err := client.Send(host1.ServerIdentity, re); err != nil {
+	if err := client.Send(conode1.ServerIdentity, re); err != nil {
 		t.Fatal(err)
 	}
 	log.Lvl1("Waiting for end")
@@ -401,11 +298,7 @@
 	// should have started (ds2) in ProcessRequest
 	waitOrFatalValue(ds2.link, true, t)
 	log.Lvl1("Done")
-<<<<<<< HEAD
-	log.ErrFatal(UnregisterService("DummyService"))
-=======
 	log.ErrFatal(ServiceFactory.Unregister("DummyService"))
->>>>>>> da5d0a2e
 }
 
 func TestServiceProcessor(t *testing.T) {
@@ -430,32 +323,19 @@
 	})
 	local := NewLocalTest()
 	defer local.CloseAll()
-	hs := local.GenHosts(2)
-	host1, host2 := hs[0], hs[1]
-
-<<<<<<< HEAD
+	hs := local.GenConodes(2)
+	conode1, conode2 := hs[0], hs[1]
+
 	defer UnregisterService("DummyService")
-	// create two hosts
-=======
-	defer ServiceFactory.Unregister("DummyService")
-	// create two hosts
-	h2 := NewLocalConode(2001)
-	defer h2.Close()
-	h1 := NewLocalConode(2000)
-	defer h1.Close()
->>>>>>> da5d0a2e
+	// create two conodes
 	log.Lvl1("Host created and listening")
 	// create request
 	log.Lvl1("Sending request to service...")
-	assert.Nil(t, host2.Send(host1.ServerIdentity, &DummyMsg{10}))
-
-	// wait for the link from the Service on host 1
+	assert.Nil(t, conode2.Send(conode1.ServerIdentity, &DummyMsg{10}))
+
+	// wait for the link from the Service on conode 1
 	waitOrFatalValue(ds1.link, true, t)
-<<<<<<< HEAD
-	log.ErrFatal(UnregisterService("DummyService"))
-=======
 	log.ErrFatal(ServiceFactory.Unregister("DummyService"))
->>>>>>> da5d0a2e
 }
 
 type clientProc struct {
@@ -486,8 +366,8 @@
 			ctx: c,
 		}
 	})
-	// create hosts
-	hosts, el, _ := local.GenTree(4, false)
+	// create conodes
+	conodes, el, _ := local.GenTree(4, false)
 
 	// create client
 	client := local.NewClient("BackForth")
@@ -497,7 +377,7 @@
 		ServerIdentities: el,
 		Val:              10,
 	}
-	resp, err := client.Send(hosts[0].ServerIdentity, r)
+	resp, err := client.Send(conodes[0].ServerIdentity, r)
 	if err != nil {
 		t.Fatal(t, err)
 	}
@@ -515,25 +395,21 @@
 			ctx: c,
 		}
 	})
-	// create hosts
-	hosts, el, _ := local.GenTree(4, false)
+	// create conodes
+	conodes, el, _ := local.GenTree(4, false)
 	client := local.NewClient("BackForth")
 
 	r := &SimpleRequest{
 		ServerIdentities: el,
 		Val:              10,
 	}
-	nm, err := client.Send(hosts[0].ServerIdentity, r)
+	nm, err := client.Send(conodes[0].ServerIdentity, r)
 	log.ErrFatal(err)
 
 	assert.Equal(t, nm.MsgType, SimpleResponseType)
 	resp := nm.Msg.(SimpleResponse)
 	assert.Equal(t, resp.Val, 10)
-<<<<<<< HEAD
-	log.ErrFatal(UnregisterService("BackForth"))
-=======
 	log.ErrFatal(ServiceFactory.Unregister("BackForth"))
->>>>>>> da5d0a2e
 }
 
 func TestClient_LocalSend(t *testing.T) {
@@ -546,25 +422,21 @@
 			ctx: c,
 		}
 	})
-	// create hosts
-	hosts, el, _ := local.GenTree(4, false)
+	// create conodes
+	conodes, el, _ := local.GenTree(4, false)
 	client := local.NewClient("BackForth")
 
 	r := &SimpleRequest{
 		ServerIdentities: el,
 		Val:              10,
 	}
-	nm, err := client.Send(hosts[0].ServerIdentity, r)
+	nm, err := client.Send(conodes[0].ServerIdentity, r)
 	log.ErrFatal(err)
 
 	assert.Equal(t, nm.MsgType, SimpleResponseType)
 	resp := nm.Msg.(SimpleResponse)
 	assert.Equal(t, resp.Val, 10)
-<<<<<<< HEAD
-	log.ErrFatal(UnregisterService("BackForth"))
-=======
 	log.ErrFatal(ServiceFactory.Unregister("BackForth"))
->>>>>>> da5d0a2e
 }
 
 func TestClient_Parallel(t *testing.T) {
@@ -579,8 +451,8 @@
 			ctx: c,
 		}
 	})
-	// create hosts
-	hosts, el, _ := local.GenTree(nbrNodes, true)
+	// create conodes
+	conodes, el, _ := local.GenTree(nbrNodes, true)
 
 	wg := sync.WaitGroup{}
 	wg.Add(nbrParallel)
@@ -592,7 +464,7 @@
 				Val:              10 * i,
 			}
 			client := local.NewClient("BackForth")
-			nm, err := client.Send(hosts[0].ServerIdentity, r)
+			nm, err := client.Send(conodes[0].ServerIdentity, r)
 			log.ErrFatal(err)
 
 			assert.Equal(t, nm.MsgType, SimpleResponseType)
@@ -603,22 +475,18 @@
 		}(i)
 	}
 	wg.Wait()
-<<<<<<< HEAD
-	log.ErrFatal(UnregisterService("BackForth"))
-=======
 	log.ErrFatal(ServiceFactory.Unregister("BackForth"))
->>>>>>> da5d0a2e
 }
 
 func TestServiceManager_Service(t *testing.T) {
 	local := NewLocalTest()
 	defer local.CloseAll()
-	hosts, _, _ := local.GenTree(2, true)
-
-	services := hosts[0].serviceManager.AvailableServices()
+	conodes, _, _ := local.GenTree(2, true)
+
+	services := conodes[0].serviceManager.AvailableServices()
 	assert.NotEqual(t, 0, len(services), "no services available")
 
-	service := hosts[0].serviceManager.Service("testService")
+	service := conodes[0].serviceManager.Service("testService")
 	assert.NotNil(t, service, "Didn't find service testService")
 }
 
