--- conflicted
+++ resolved
@@ -6,6 +6,7 @@
 	"github.com/dedis/cothority/log"
 	"github.com/dedis/cothority/protocols/example/channels"
 	"github.com/dedis/cothority/sda"
+	"github.com/stretchr/testify/assert"
 )
 
 func TestMain(m *testing.M) {
@@ -15,41 +16,21 @@
 	return &Client{Client: l.NewClient(ServiceName)}
 }
 
-// NewClient makes a new Client
-func NewLocalTestClient(l *sda.LocalTest) *Client {
-	return &Client{Client: l.NewClient(ServiceName)}
-}
-
 func TestServiceStatus(t *testing.T) {
 	local := sda.NewLocalTest()
 	// generate 5 hosts, they don't connect, they process messages, and they
-<<<<<<< HEAD
-	// don't register the tree or entitylist.
-	// Branching factor of 2 by default
-=======
 	// don't register the tree or entitylist
->>>>>>> c2931bc5
 	_, el, tr := local.GenTree(5, false)
 	defer local.CloseAll()
 
 	// Send a request to the service
-<<<<<<< HEAD
-	client := NewLocalTestClient(local)
-=======
 	client := NewTestClient(local)
 	log.Lvl1("Sending request to service...")
->>>>>>> c2931bc5
 	stat, err := client.GetStatus(el.List[0])
 	log.Lvl1(el.List[0])
 	log.ErrFatal(err)
 	log.Lvl1(stat)
-<<<<<<< HEAD
-	if stat.Msg["Status"]["Available_Services"] == "" {
-		t.Error("Wrong status...")
-	}
-=======
 	assert.NotEmpty(t, stat.Msg["Status"]["Available_Services"])
->>>>>>> c2931bc5
 	pi, err := local.CreateProtocol("ExampleChannels", tr)
 	if err != nil {
 		t.Fatal("Couldn't start protocol:", err)
@@ -59,12 +40,5 @@
 	stat, err = client.GetStatus(el.List[0])
 	log.ErrFatal(err)
 	log.Lvl1(stat)
-<<<<<<< HEAD
-	if stat.Msg["Status"]["Available_Services"] == "" {
-		t.Error("Wrong status...")
-	}
-
-=======
 	assert.NotEmpty(t, stat.Msg["Status"]["Available_Services"])
->>>>>>> c2931bc5
 }